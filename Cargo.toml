[package]
name = "supers"
version = "0.1.0"
edition = "2021"

# See more keys and their definitions at https://doc.rust-lang.org/cargo/reference/manifest.html

[dependencies]
thiserror = "1.0"
actix-web = "4"
<<<<<<< HEAD
crossbeam = "0.8"
=======
crossbeam = { version = "0.8.2", features = ["crossbeam-channel"] }
anyhow = "1.0.68"

[dev-dependencies]
rand = "0.8.5"
>>>>>>> aff8585c
<|MERGE_RESOLUTION|>--- conflicted
+++ resolved
@@ -8,12 +8,8 @@
 [dependencies]
 thiserror = "1.0"
 actix-web = "4"
-<<<<<<< HEAD
-crossbeam = "0.8"
-=======
 crossbeam = { version = "0.8.2", features = ["crossbeam-channel"] }
 anyhow = "1.0.68"
 
 [dev-dependencies]
-rand = "0.8.5"
->>>>>>> aff8585c
+rand = "0.8.5"