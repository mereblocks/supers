use actix_web::web::Data;
use actix_web::{App, HttpServer};
<<<<<<< HEAD
use log::init_tracing;
use tracing_actix_web::TracingLogger;
=======
use config::{get_app_config_from_file, ApplicationConfig, ProgramConfig, RestartPolicy};
>>>>>>> 4292dbe3
use std::collections::HashMap;
use std::sync::{Arc, Mutex};

use crossbeam::channel::Sender;

use errors::SupersError;
use messages::CommandMsg;
use state::{ApplicationState, ApplicationStatus};

use programs::start_program_threads;

mod config;
mod errors;
mod handlers;
mod log;
mod messages;
mod programs;
mod state;
// TODO: This is just a module for playing with ideas. Remove before production.
mod playground;

<<<<<<< HEAD
/// These are the available restart policies for programs
#[derive(Clone, PartialEq, Debug)]
pub enum RestartPolicy {
    // Always restart the program after it exits, regardless of exit status
    Always,

    // Never restart the program, regardless of exist status
    Never,

    // Restart the program if it exited with a non-success status, otherwise, do not restart
    OnError,
}

/// Configuration for a program to be launched and supervised by supers.
#[derive(Clone, Debug)]
pub struct ProgramConfig {
    // the name of the program, used for naming the thread, logging, etc. Should be unique within a supers application
    name: String,

    // the command used to start the program
    cmd: String,

    // An array of arguments to the program's command.
    args: Vec<String>,

    // The environment variables to set before starting the program, as key-value pairs
    env: HashMap<String, String>,

    // The RestartPolicy for the program
    restartpolicy: RestartPolicy,
}

=======
>>>>>>> 4292dbe3
/// Generate a test application config
pub fn get_test_app_config() -> ApplicationConfig {
    let p1 = ProgramConfig {
        name: String::from("sleep3"),
        cmd: String::from("/bin/sleep"),
        args: vec![String::from("3")],
        env: HashMap::new(),
        restartpolicy: RestartPolicy::Always,
    };

    let mut envs = HashMap::new();
    envs.insert("NAME".to_string(), "Joe".to_string());

    let p2 = ProgramConfig {
        name: String::from("echo"),
        cmd: String::from("/bin/sh"),
        args: vec![
            String::from("-c"),
            String::from("echo"),
            String::from("Hello, $NAME, from supers"),
        ],
        env: envs,
        restartpolicy: RestartPolicy::Never,
    };

    let mut envs2 = HashMap::new();
    envs2.insert("NAME".to_string(), "Joe".to_string());

    let p3 = ProgramConfig {
        name: String::from("ls"),
        cmd: String::from("ls"),
        args: vec![],
        env: envs2,
        restartpolicy: RestartPolicy::OnError,
    };

    ApplicationConfig {
        app_name: "Test App".to_string(),
        programs: vec![p1, p2, p3],
    }
}

/// Starts the main server thread, which proides the API for controlling running MereBlocks applications.
pub fn start_server_thread() -> Result<(), SupersError> {
    // todo: need to design how this thread will update the application state/config.
    println!("Starting server thread...");
    Ok(())
}

#[derive(Clone)]
pub struct WebAppState {
    app_state: Arc<Mutex<ApplicationState>>,
    channels: HashMap<String, Sender<CommandMsg>>,
}

#[actix_web::main]
async fn main() -> std::io::Result<()> {
<<<<<<< HEAD
    // get the config for this Mereblocks application and create the app_state container
    init_tracing();
    let app_config = get_test_app_config();
=======
    // get the config for this Mereblocks application
    let app_config: ApplicationConfig;
    let app_config_file = get_app_config_from_file();
    // for now, we'll use the test config if we are not able to read the config
    match app_config_file {
        Ok(a) => app_config = a,
        Err(e) => {
            println!("Warning: got error reading config file, using test config; error: {e}");
            app_config = get_test_app_config();
        }
    };

    // create the app_state container with statuses for the application status and the programs
>>>>>>> 4292dbe3
    let app_state = Arc::new(Mutex::new(ApplicationState {
        application_status: ApplicationStatus::Running,
        programs: HashMap::new(),
    }));

    // start the threads for the programs configured the application
<<<<<<< HEAD
    let (_threads, channels) =
        start_program_threads(app_config, &app_state).unwrap();
=======
    let (_threads, channels) = start_program_threads(app_config.programs, &app_state).unwrap();
>>>>>>> 4292dbe3

    // send a start message to all programs
    for sx in channels.values() {
        let _r = sx.send(CommandMsg::Start);
    }
    // create the webapp state object with the command hannels used to communicate with the threads
    let webapp_state = WebAppState {
        app_state,
        channels,
    };

    // Start the HTTP server
    HttpServer::new(move || {
        App::new()
            .wrap(TracingLogger::default())
            .app_data(Data::new(webapp_state.clone()))
            .service(handlers::ready)
            .service(handlers::get_app_status)
            .service(handlers::get_programs)
            .service(handlers::get_program)
            .service(handlers::start_program)
            .service(handlers::stop_program)
            .service(handlers::restart_program)
    })
    .bind(("127.0.0.1", 8080))?
    .run()
    .await

    // for t in threads {
    //     t.join().unwrap();
    // }
}<|MERGE_RESOLUTION|>--- conflicted
+++ resolved
@@ -1,11 +1,8 @@
 use actix_web::web::Data;
 use actix_web::{App, HttpServer};
-<<<<<<< HEAD
 use log::init_tracing;
 use tracing_actix_web::TracingLogger;
-=======
 use config::{get_app_config_from_file, ApplicationConfig, ProgramConfig, RestartPolicy};
->>>>>>> 4292dbe3
 use std::collections::HashMap;
 use std::sync::{Arc, Mutex};
 
@@ -27,41 +24,6 @@
 // TODO: This is just a module for playing with ideas. Remove before production.
 mod playground;
 
-<<<<<<< HEAD
-/// These are the available restart policies for programs
-#[derive(Clone, PartialEq, Debug)]
-pub enum RestartPolicy {
-    // Always restart the program after it exits, regardless of exit status
-    Always,
-
-    // Never restart the program, regardless of exist status
-    Never,
-
-    // Restart the program if it exited with a non-success status, otherwise, do not restart
-    OnError,
-}
-
-/// Configuration for a program to be launched and supervised by supers.
-#[derive(Clone, Debug)]
-pub struct ProgramConfig {
-    // the name of the program, used for naming the thread, logging, etc. Should be unique within a supers application
-    name: String,
-
-    // the command used to start the program
-    cmd: String,
-
-    // An array of arguments to the program's command.
-    args: Vec<String>,
-
-    // The environment variables to set before starting the program, as key-value pairs
-    env: HashMap<String, String>,
-
-    // The RestartPolicy for the program
-    restartpolicy: RestartPolicy,
-}
-
-=======
->>>>>>> 4292dbe3
 /// Generate a test application config
 pub fn get_test_app_config() -> ApplicationConfig {
     let p1 = ProgramConfig {
@@ -119,14 +81,9 @@
 
 #[actix_web::main]
 async fn main() -> std::io::Result<()> {
-<<<<<<< HEAD
-    // get the config for this Mereblocks application and create the app_state container
     init_tracing();
-    let app_config = get_test_app_config();
-=======
     // get the config for this Mereblocks application
     let app_config: ApplicationConfig;
-    let app_config_file = get_app_config_from_file();
     // for now, we'll use the test config if we are not able to read the config
     match app_config_file {
         Ok(a) => app_config = a,
@@ -137,19 +94,13 @@
     };
 
     // create the app_state container with statuses for the application status and the programs
->>>>>>> 4292dbe3
     let app_state = Arc::new(Mutex::new(ApplicationState {
         application_status: ApplicationStatus::Running,
         programs: HashMap::new(),
     }));
 
     // start the threads for the programs configured the application
-<<<<<<< HEAD
-    let (_threads, channels) =
-        start_program_threads(app_config, &app_state).unwrap();
-=======
     let (_threads, channels) = start_program_threads(app_config.programs, &app_state).unwrap();
->>>>>>> 4292dbe3
 
     // send a start message to all programs
     for sx in channels.values() {
